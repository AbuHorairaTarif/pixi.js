--- conflicted
+++ resolved
@@ -1,9 +1,5 @@
-<<<<<<< HEAD
-/** @private */
-=======
 import type { Dict } from '@pixi/utils';
 
->>>>>>> 2aa20fce
 export class IGLUniformData
 {
     location: WebGLUniformLocation;
@@ -19,14 +15,8 @@
 export class GLProgram
 {
     public program: WebGLProgram;
-<<<<<<< HEAD
-    public uniformData: {[x: string]: any};
-    public uniformGroups: {[x: string]: any};
-
-=======
     public uniformData: Dict<any>;
     public uniformGroups: Dict<any>;
->>>>>>> 2aa20fce
     /**
      * Makes a new Pixi program
      *
