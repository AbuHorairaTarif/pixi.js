--- conflicted
+++ resolved
@@ -31,11 +31,7 @@
     bitmap: ImageBitmap;
     /**
      * @param {HTMLImageElement|string} source - image source or URL
-<<<<<<< HEAD
-     * @param {object} options
-=======
      * @param {object} [options]
->>>>>>> ded2aeb8
      * @param {boolean} [options.autoLoad=true] - start loading process
      * @param {boolean} [options.createBitmap=PIXI.settings.CREATE_IMAGE_BITMAP] - whether its required to create
      *        a bitmap before upload
