--- conflicted
+++ resolved
@@ -480,12 +480,6 @@
  * @property {string | string[] | string[][]} [chars=PIXI.BitmapFont.ALPHANUMERIC] - the character set to generate
  * @property {number} [resolution=1] - the resolution for rendering
  * @property {number} [padding=4] - the padding between glyphs in the atlas
-<<<<<<< HEAD
- * @property {number} [textureWidth=2048] - the width of the texture atlas
- * @property {number} [textureHeight=2048] - the height of the texture atlas
- */
-=======
  * @property {number} [textureWidth=512] - the width of the texture atlas
  * @property {number} [textureHeight=512] - the height of the texture atlas
- */
->>>>>>> ded2aeb8
+ */