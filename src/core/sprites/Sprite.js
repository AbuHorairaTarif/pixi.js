--- conflicted
+++ resolved
@@ -298,32 +298,8 @@
         var x1 = vertexData[0]
         var y1 = vertexData[1]
 
-<<<<<<< HEAD
         var x2 = vertexData[2]
         var y2 = vertexData[3]
-=======
-            if (d < 0)
-            {
-                d *= -1;
-            }
-
-            // this means there is no rotation going on right? RIGHT?
-            // if thats the case then we can avoid checking the bound values! yay
-            minX = a * w1 + tx;
-            maxX = a * w0 + tx;
-            minY = d * h1 + ty;
-            maxY = d * h0 + ty;
-        }
-        else
-        {
-        */
-
-        var x1 = a * w1 + c * h1 + tx;
-        var y1 = d * h1 + b * w1 + ty;
-
-        var x2 = a * w0 + c * h1 + tx;
-        var y2 = d * h1 + b * w0 + ty;
->>>>>>> e877f749
 
         var x3 = vertexData[4]
         var y3 = vertexData[5]
@@ -450,13 +426,8 @@
             wt = this.worldTransform,
             dx,
             dy,
-<<<<<<< HEAD
-            width = texture._frame.width,
-            height = texture._frame.height;
-=======
             width = texture.crop.width,
             height = texture.crop.height;
->>>>>>> e877f749
 
         renderer.context.globalAlpha = this.worldAlpha;
 
@@ -467,14 +438,7 @@
             renderer.context[renderer.smoothProperty] = smoothingEnabled;
         }
 
-<<<<<<< HEAD
-        if (texture.trim) {
-            dx = texture.trim.width/2 + texture.trim.x - this.anchor.x * texture.crop.width;
-            dy = texture.trim.height/2 + texture.trim.y - this.anchor.y * texture.crop.height;
-        } else {
-            dx = (0.5 - this.anchor.x) * texture.crop.width;
-            dy = (0.5 - this.anchor.y) * texture.crop.height;
-=======
+
         //inline GroupD8.isSwapWidthHeight
         if ((texture.rotate & 3) === 2) {
             width = texture.crop.height;
@@ -486,7 +450,6 @@
         } else {
             dx = (0.5 - this.anchor.x) * texture._frame.width;
             dy = (0.5 - this.anchor.y) * texture._frame.height;
->>>>>>> e877f749
         }
         if(texture.rotate) {
             wt.copy(canvasRenderWorldTransform);
