/**
 * @author Mat Groves http://matgroves.com/ @Doormat23
 */

/**
 A RenderTexture is a special texture that allows any pixi displayObject to be rendered to it.

 __Hint__: All DisplayObjects (exmpl. Sprites) that render on RenderTexture should be preloaded.
 Otherwise black rectangles will be drawn instead.

 RenderTexture takes snapshot of DisplayObject passed to render method. If DisplayObject is passed to render method, position and rotation of it will be ignored. For example:

    var renderTexture = new PIXI.RenderTexture(800, 600);
    var sprite = PIXI.Sprite.fromImage("spinObj_01.png");
    sprite.position.x = 800/2;
    sprite.position.y = 600/2;
    sprite.anchor.x = 0.5;
    sprite.anchor.y = 0.5;
    renderTexture.render(sprite);

 Sprite in this case will be rendered to 0,0 position. To render this sprite at center DisplayObjectContainer should be used:

    var doc = new PIXI.DisplayObjectContainer();
    doc.addChild(sprite);
    renderTexture.render(doc);  // Renders to center of renderTexture

 * @class RenderTexture
 * @extends Texture
 * @constructor
 * @param width {Number} The width of the render texture
 * @param height {Number} The height of the render texture
 * @param scaleMode {Number} Should be one of the PIXI.scaleMode consts
 * @param resolution {Number} The resolution of the texture being generated
 */
PIXI.RenderTexture = function(width, height, renderer, scaleMode, resolution)
{
    /**
     * The with of the render texture
     *
     * @property width
     * @type Number
     */
    this.width = width || 100;

    /**
     * The height of the render texture
     *
     * @property height
     * @type Number
     */
    this.height = height || 100;
    
    /**
     * The Resolution of the texture. 
     *
     * @property resolution
     * @type Number
     */
    this.resolution = resolution || 1;

    /**
     * The framing rectangle of the render texture
     *
     * @property frame
     * @type Rectangle
     */
    this.frame = new PIXI.Rectangle(0, 0, this.width * this.resolution, this.height * this.resolution);

    /**
     * This is the area of the BaseTexture image to actually copy to the Canvas / WebGL when rendering,
     * irrespective of the actual frame size or placement (which can be influenced by trimmed texture atlases)
     *
     * @property crop
     * @type Rectangle
     */
<<<<<<< HEAD
    this.crop = new PIXI.Rectangle(0, 0, this.width * this.resolution, this.height * this.resolution);
        
=======
    this.crop = new PIXI.Rectangle(0, 0, this.width, this.height);
>>>>>>> a2a0aea4

    /**
     * The base texture object that this texture uses
     *
     * @property baseTexture
     * @type BaseTexture
     */
    this.baseTexture = new PIXI.BaseTexture();
    this.baseTexture.width = this.width * this.resolution;
    this.baseTexture.height = this.height * this.resolution;
    this.baseTexture._glTextures = [];

    this.baseTexture.resolution = this.resolution;

    this.baseTexture.scaleMode = scaleMode || PIXI.scaleModes.DEFAULT;

    this.baseTexture.hasLoaded = true;

    PIXI.Texture.call(this,
        this.baseTexture,
        new PIXI.Rectangle(0, 0, this.width, this.height)
    );

    // each render texture can only belong to one renderer at the moment if its webGL
    this.renderer = renderer || PIXI.defaultRenderer;

    if(this.renderer.type === PIXI.WEBGL_RENDERER)
    {
        var gl = this.renderer.gl;

        this.textureBuffer = new PIXI.FilterTexture(gl, this.width * this.resolution, this.height * this.resolution, this.baseTexture.scaleMode);
        this.baseTexture._glTextures[gl.id] =  this.textureBuffer.texture;

        this.render = this.renderWebGL;
        this.projection = new PIXI.Point(this.width*0.5, -this.height*0.5);
    }
    else
    {
        this.render = this.renderCanvas;
        this.textureBuffer = new PIXI.CanvasBuffer(this.width* this.resolution, this.height* this.resolution);
        this.baseTexture.source = this.textureBuffer.canvas;
    }

    this.valid = true;
    PIXI.Texture.frameUpdates.push(this);


};

PIXI.RenderTexture.prototype = Object.create(PIXI.Texture.prototype);
PIXI.RenderTexture.prototype.constructor = PIXI.RenderTexture;

/**
 * Resize the RenderTexture.
 *
 * @method resize
 * @param width {Number} The width to resize to.
 * @param height {Number} The height to resize to.
 * @param updateBase {Boolean} Should the baseTexture.width and height values be resized as well?
 */
PIXI.RenderTexture.prototype.resize = function(width, height, updateBase)
{
    if (width === this.width && height === this.height)
    {
        return;
    }

    this.valid = (width > 0 && height > 0);


    this.width = this.frame.width = this.crop.width = width;
    this.height =  this.frame.height = this.crop.height = height;

    if (updateBase)
    {
        this.baseTexture.width = this.width;
        this.baseTexture.height = this.height;
    }

    if (this.renderer.type === PIXI.WEBGL_RENDERER)
    {
        this.projection.x = this.width / 2;
        this.projection.y = -this.height / 2;
    }

    if(!this.valid)return;
<<<<<<< HEAD
    this.textureBuffer.resize(this.width * this.resolution, this.height * this.resolution);
   
=======
    this.textureBuffer.resize(this.width, this.height);

>>>>>>> a2a0aea4
};

/**
 * Clears the RenderTexture.
 *
 * @method clear
 */
PIXI.RenderTexture.prototype.clear = function()
{
    if(!this.valid)return;

    if (this.renderer.type === PIXI.WEBGL_RENDERER)
    {
        this.renderer.gl.bindFramebuffer(this.renderer.gl.FRAMEBUFFER, this.textureBuffer.frameBuffer);
    }

    this.textureBuffer.clear();
};

/**
 * This function will draw the display object to the texture.
 *
 * @method renderWebGL
 * @param displayObject {DisplayObject} The display object to render this texture on
 * @param clear {Boolean} If true the texture will be cleared before the displayObject is drawn
 * @private
 */
PIXI.RenderTexture.prototype.renderWebGL = function(displayObject, position, clear)
{
    if(!this.valid)return;
    //TOOD replace position with matrix..
    var gl = this.renderer.gl;

    gl.colorMask(true, true, true, true);

    gl.viewport(0, 0, this.width * this.resolution, this.height * this.resolution);

    gl.bindFramebuffer(gl.FRAMEBUFFER, this.textureBuffer.frameBuffer );

    if(clear)this.textureBuffer.clear();


    // THIS WILL MESS WITH HIT TESTING!
    var children = displayObject.children;

    //TODO -? create a new one??? dont think so!
    var originalWorldTransform = displayObject.worldTransform;
    displayObject.worldTransform = PIXI.RenderTexture.tempMatrix;
    displayObject.worldAlpha = 1;
    // modify to flip...
    displayObject.worldTransform.d = -1;
    displayObject.worldTransform.ty = this.projection.y * -2;

    if(position)
    {
        displayObject.worldTransform.tx = position.x;
        displayObject.worldTransform.ty -= position.y;
    }

    for(var i=0,j=children.length; i<j; i++)
    {
        children[i].updateTransform();
    }

    // update the textures!
    PIXI.WebGLRenderer.updateTextures();

    this.renderer.spriteBatch.dirty = true;

    this.renderer.renderDisplayObject(displayObject, this.projection, this.textureBuffer.frameBuffer);

    displayObject.worldTransform = originalWorldTransform;

    this.renderer.spriteBatch.dirty = true;
};


/**
 * This function will draw the display object to the texture.
 *
 * @method renderCanvas
 * @param displayObject {DisplayObject} The display object to render this texture on
 * @param clear {Boolean} If true the texture will be cleared before the displayObject is drawn
 * @private
 */
PIXI.RenderTexture.prototype.renderCanvas = function(displayObject, position, clear)
{
    if(!this.valid)return;

    var children = displayObject.children;

    var originalWorldTransform = displayObject.worldTransform;

    displayObject.worldTransform = PIXI.RenderTexture.tempMatrix;

    if(position)
    {
        displayObject.worldTransform.tx = position.x;
        displayObject.worldTransform.ty = position.y;
    }
    else
    {
        displayObject.worldTransform.tx = 0;
        displayObject.worldTransform.ty = 0;
    }

 //   displayObject.worldTransform.a = 0.5;
   // displayObject.worldTransform.d = 0.5;

    for(var i = 0, j = children.length; i < j; i++)
    {
        children[i].updateTransform();
    }

    if(clear)this.textureBuffer.clear();

    var context = this.textureBuffer.context;

    var realResolution = this.renderer.resolution;

    this.renderer.resolution = this.resolution;
    //this.baseTexture.resolution = 2;

    this.renderer.renderDisplayObject(displayObject, context);
    
    this.renderer.resolution = realResolution;
    
    context.setTransform(1,0,0,1,0,0);

    displayObject.worldTransform = originalWorldTransform;
};

/**
 * Will return a HTML Image of the texture
 *
 * @method getImage
 */
PIXI.RenderTexture.prototype.getImage = function()
{
    var image = new Image();
    image.src = this.getBase64();
    return image;
};

/**
 * Will return a a base64 string of the texture
 *
 * @method getImage
 */
PIXI.RenderTexture.prototype.getBase64 = function()
{
    return this.getCanvas().toDataURL();
};

PIXI.RenderTexture.prototype.getCanvas = function()
{
    if (this.renderer.type === PIXI.WEBGL_RENDERER)
    {
        var gl =  this.renderer.gl;
        var width = this.textureBuffer.width;
        var height = this.textureBuffer.height;

        var webGLPixels = new Uint8Array(4 * width * height);

        gl.bindFramebuffer(gl.FRAMEBUFFER, this.textureBuffer.frameBuffer);
        gl.readPixels(0, 0, width, height, gl.RGBA, gl.UNSIGNED_BYTE, webGLPixels);
        gl.bindFramebuffer(gl.FRAMEBUFFER, null);

        var tempCanvas = new PIXI.CanvasBuffer(width, height);
        var canvasData = tempCanvas.context.getImageData(0, 0, width, height);
        var canvasPixels = canvasData.data;

        for (var i = 0; i < webGLPixels.length; i+=4)
        {
            var alpha = webGLPixels[i+3];
            canvasPixels[i] = webGLPixels[i] * alpha;
            canvasPixels[i+1] = webGLPixels[i+1] * alpha;
            canvasPixels[i+2] = webGLPixels[i+2] * alpha;
            canvasPixels[i+3] = alpha;
        }

        tempCanvas.context.putImageData(canvasData, 0, 0);

        return tempCanvas.canvas;
    }
    else
    {
        return this.textureBuffer.canvas;
    }
};

PIXI.RenderTexture.tempMatrix = new PIXI.Matrix();
<|MERGE_RESOLUTION|>--- conflicted
+++ resolved
@@ -49,9 +49,9 @@
      * @type Number
      */
     this.height = height || 100;
-    
-    /**
-     * The Resolution of the texture. 
+
+    /**
+     * The Resolution of the texture.
      *
      * @property resolution
      * @type Number
@@ -73,12 +73,7 @@
      * @property crop
      * @type Rectangle
      */
-<<<<<<< HEAD
     this.crop = new PIXI.Rectangle(0, 0, this.width * this.resolution, this.height * this.resolution);
-        
-=======
-    this.crop = new PIXI.Rectangle(0, 0, this.width, this.height);
->>>>>>> a2a0aea4
 
     /**
      * The base texture object that this texture uses
@@ -165,13 +160,8 @@
     }
 
     if(!this.valid)return;
-<<<<<<< HEAD
+
     this.textureBuffer.resize(this.width * this.resolution, this.height * this.resolution);
-   
-=======
-    this.textureBuffer.resize(this.width, this.height);
-
->>>>>>> a2a0aea4
 };
 
 /**
@@ -296,9 +286,9 @@
     //this.baseTexture.resolution = 2;
 
     this.renderer.renderDisplayObject(displayObject, context);
-    
+
     this.renderer.resolution = realResolution;
-    
+
     context.setTransform(1,0,0,1,0,0);
 
     displayObject.worldTransform = originalWorldTransform;
