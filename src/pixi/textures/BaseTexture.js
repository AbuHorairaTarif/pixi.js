--- conflicted
+++ resolved
@@ -16,94 +16,6 @@
  */
 PIXI.BaseTexture = function(source, scaleMode)
 {
-<<<<<<< HEAD
-	PIXI.EventTarget.call( this );
-
-	/**
-	 * [read-only] The width of the base texture set when the image has loaded
-	 *
-	 * @property width
-	 * @type Number
-	 * @readOnly
-	 */
-	this.width = 100;
-
-	/**
-	 * [read-only] The height of the base texture set when the image has loaded
-	 *
-	 * @property height
-	 * @type Number
-	 * @readOnly
-	 */
-	this.height = 100;
-
-	/**
-	 * The scale mode to apply when scaling this texture
-	 * @property scaleMode
-	 * @type PIXI.BaseTexture.SCALE_MODE
-	 * @default PIXI.BaseTexture.SCALE_MODE.LINEAR
-	 */
-	this.scaleMode = scaleMode || PIXI.BaseTexture.SCALE_MODE.DEFAULT;
-
-	/**
-	 * [read-only] Describes if the base texture has loaded or not
-	 *
-	 * @property hasLoaded
-	 * @type Boolean
-	 * @readOnly
-	 */
-	this.hasLoaded = false;
-
-	/**
-	 * The source that is loaded to create the texture
-	 *
-	 * @property source
-	 * @type Image
-	 */
-	this.source = source;
-
-	if(!source)return;
-
-	if(this.source instanceof Image || this.source instanceof HTMLImageElement)
-	{
-		if(this.source.complete)
-		{
-			this.hasLoaded = true;
-			this.width = this.source.width;
-			this.height = this.source.height;
-
-			PIXI.texturesToUpdate.push(this);
-		}
-		else
-		{
-
-			var scope = this;
-			this.source.onload = function(){
-
-				scope.hasLoaded = true;
-				scope.width = scope.source.width;
-				scope.height = scope.source.height;
-
-				// add it to somewhere...
-				PIXI.texturesToUpdate.push(scope);
-				scope.dispatchEvent( { type: 'loaded', content: scope } );
-			}
-			//	this.image.src = imageUrl;
-		}
-	}
-	else
-	{
-		this.hasLoaded = true;
-		this.width = this.source.width;
-		this.height = this.source.height;
-
-		PIXI.texturesToUpdate.push(this);
-	}
-
-	this.imageUrl = null;
-	this._powerOf2 = false;
-}
-=======
     PIXI.EventTarget.call( this );
 
     /**
@@ -123,6 +35,14 @@
      * @readOnly
      */
     this.height = 100;
+
+    /**
+     * The scale mode to apply when scaling this texture
+     * @property scaleMode
+     * @type PIXI.BaseTexture.SCALE_MODE
+     * @default PIXI.BaseTexture.SCALE_MODE.LINEAR
+     */
+    this.scaleMode = scaleMode || PIXI.BaseTexture.SCALE_MODE.DEFAULT;
 
     /**
      * [read-only] Describes if the base texture has loaded or not
@@ -167,7 +87,7 @@
                 PIXI.texturesToUpdate.push(scope);
                 scope.dispatchEvent( { type: 'loaded', content: scope } );
             };
-            //  this.image.src = imageUrl;
+            //this.image.src = imageUrl;
         }
     }
     else
@@ -182,7 +102,6 @@
     this.imageUrl = null;
     this._powerOf2 = false;
 };
->>>>>>> 812fb076
 
 PIXI.BaseTexture.prototype.constructor = PIXI.BaseTexture;
 
@@ -228,31 +147,6 @@
  */
 PIXI.BaseTexture.fromImage = function(imageUrl, crossorigin, scaleMode)
 {
-<<<<<<< HEAD
-	var baseTexture = PIXI.BaseTextureCache[imageUrl];
-	if(!baseTexture)
-	{
-		// new Image() breaks tex loading in some versions of Chrome.
-		// See https://code.google.com/p/chromium/issues/detail?id=238071
-		var image = new Image();//document.createElement('img');
-		if (crossorigin)
-		{
-			image.crossOrigin = '';
-		}
-		image.src = imageUrl;
-		baseTexture = new PIXI.BaseTexture(image, scaleMode);
-		baseTexture.imageUrl = imageUrl;
-		PIXI.BaseTextureCache[imageUrl] = baseTexture;
-	}
-
-	return baseTexture;
-}
-
-PIXI.BaseTexture.SCALE_MODE = {
-	DEFAULT: 0, //default to LINEAR
-	LINEAR: 0,
-	NEAREST: 1
-=======
     var baseTexture = PIXI.BaseTextureCache[imageUrl];
     if(!baseTexture)
     {
@@ -264,11 +158,16 @@
             image.crossOrigin = '';
         }
         image.src = imageUrl;
-        baseTexture = new PIXI.BaseTexture(image);
+        baseTexture = new PIXI.BaseTexture(image, scaleMode);
         baseTexture.imageUrl = imageUrl;
         PIXI.BaseTextureCache[imageUrl] = baseTexture;
     }
 
     return baseTexture;
->>>>>>> 812fb076
+};
+
+PIXI.BaseTexture.SCALE_MODE = {
+    DEFAULT: 0, //default to LINEAR
+    LINEAR: 0,
+    NEAREST: 1
 };