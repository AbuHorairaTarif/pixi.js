--- conflicted
+++ resolved
@@ -58,7 +58,6 @@
 
 // constructor
 PIXI.BitmapFontLoader.prototype.constructor = PIXI.BitmapFontLoader;
-
 PIXI.EventTarget.mixin(PIXI.BitmapFontLoader.prototype);
 
 /**
@@ -150,14 +149,7 @@
 
             PIXI.BitmapText.fonts[data.font] = data;
 
-<<<<<<< HEAD
-            var scope = this;
-            image.on('loaded', function() {
-                scope.onLoaded();
-            });
-=======
             image.addEventListener('loaded', this.onLoaded.bind(this));
->>>>>>> a710992f
             image.load();
         }
     }
